--- conflicted
+++ resolved
@@ -1118,13 +1118,8 @@
                         else:
                             thisAnal = thisAnal*numpy.sqrt(N)/numpy.sqrt(N-1)
                     else:
-<<<<<<< HEAD
-                        exec("thisAnal = numpy.%s(thisData,1)" %analType)
+                        thisAnal = eval("numpy.%s(thisData,1)" %analType)
                 except Exception:
-=======
-                        thisAnal = eval("numpy.%s(thisData,1)" %analType)
-                except:
->>>>>>> 40c97ced
                     dataHead.remove(dataType+'_'+analType)#that analysis doesn't work
                     dataOutInvalid.append(thisDataOut)
                     continue#to next analysis
@@ -2072,13 +2067,8 @@
                         else:
                             thisAnal = thisAnal*numpy.sqrt(N)/numpy.sqrt(N-1)
                     else:
-<<<<<<< HEAD
-                        exec("thisAnal = numpy.%s(thisData,1)" %analType)
+                        thisAnal = eval("numpy.%s(thisData,1)" %analType)
                 except Exception:
-=======
-                        thisAnal = eval("numpy.%s(thisData,1)" %analType)
-                except:
->>>>>>> 40c97ced
                     dataHead.remove(dataType+'_'+analType)#that analysis doesn't work
                     dataOutInvalid.append(thisDataOut)
                     continue#to next analysis
