--- conflicted
+++ resolved
@@ -118,97 +118,6 @@
                              .format(name, len(value)))
 
 
-class Shader:
-    def __init__(self, vertexSource=None, fragmentSource=None):
-
-        def compileShader(source, shaderType):
-            """Compile shader source of given type (only needed by compileProgram)
-            """
-            shader = GL.glCreateShaderObjectARB(shaderType)
-            # if Py3 then we need to convert our (unicode) str into bytes for C
-            if type(source) != bytes:
-                source = source.encode()
-            prog = c_char_p(source)
-            length = c_int(-1)
-            GL.glShaderSourceARB(shader,
-                                 1,
-                                 cast(byref(prog), POINTER(POINTER(c_char))),
-                                 byref(length))
-            GL.glCompileShaderARB(shader)
-
-            # check for errors
-            status = c_int()
-            GL.glGetShaderiv(shader, GL.GL_COMPILE_STATUS, byref(status))
-            if not status.value:
-                print_log(shader)
-                GL.glDeleteShader(shader)
-                raise ValueError('Shader compilation failed')
-            return shader
-
-        self.handle = GL.glCreateProgramObjectARB()
-
-        if vertexSource:
-            vertexShader = compileShader(
-                vertexSource, GL.GL_VERTEX_SHADER_ARB
-            )
-            GL.glAttachObjectARB(self.handle, vertexShader)
-        if fragmentSource:
-            fragmentShader = compileShader(
-                fragmentSource, GL.GL_FRAGMENT_SHADER_ARB
-            )
-            GL.glAttachObjectARB(self.handle, fragmentShader)
-
-        GL.glValidateProgramARB(self.handle)
-        GL.glLinkProgramARB(self.handle)
-
-        if vertexShader:
-            GL.glDeleteObjectARB(vertexShader)
-        if fragmentShader:
-            GL.glDeleteObjectARB(fragmentShader)
-
-    def bind(self):
-        GL.glUseProgram(self.handle)
-
-    def unbind(self):
-        GL.glUseProgram(0)
-
-    def setFloat(self, name, value):
-        if type(name) is not bytes:
-            name = bytes(name, 'utf-8')
-        loc = GL.glGetUniformLocation(self.handle, name)
-        if not hasattr(value, '__len__'):
-            GL.glUniform1f(loc, value)
-        elif len(value) in range(1, 5):
-            # Select the correct function
-            { 1 : GL.glUniform1f,
-              2 : GL.glUniform2f,
-              3 : GL.glUniform3f,
-              4 : GL.glUniform4f
-              # Retrieve uniform location, and set it
-            }[len(value)](loc, *value)
-        else:
-            raise ValueError("Shader.setInt '{}' should be length 1-4 not {}"
-                             .format(name, len(value)))
-
-    def setInt(self, name, value):
-        if type(name) is not bytes:
-            name = bytes(name, 'utf-8')
-        loc = GL.glGetUniformLocation(self.handle, name)
-        if not hasattr(value, '__len__'):
-            GL.glUniform1i(loc, value)
-        elif len(value) in range(1, 5):
-            # Select the correct function
-            { 1 : GL.glUniform1i,
-              2 : GL.glUniform2i,
-              3 : GL.glUniform3i,
-              4 : GL.glUniform4i
-              # Retrieve uniform location, and set it
-            }[len(value)](loc, value)
-        else:
-            raise ValueError("Shader.setInt '{}' should be length 1-4 not {}"
-                             .format(name, len(value)))
-
-
 def compileProgram(vertexSource=None, fragmentSource=None):
     """Create and compile a vertex and fragment shader pair from their
     sources (strings)
@@ -413,20 +322,10 @@
         gl_FragColor = vec4( gl_Color.rgb, (r+g+b)/2.);
     }
     '''
-<<<<<<< HEAD
-fragSignedColorTexFont = '''
-    uniform sampler2D texture;
-    uniform vec3 rgb;
-    void main() {
-        vec4 textureFrag = texture2D(texture,gl_TexCoord[0].st);
-        gl_FragColor.rgb=rgb;
-        gl_FragColor.a = gl_Color.a*textureFrag.a;
-=======
 fragTextBox2alpha = '''
     uniform sampler2D texture;
     void main() {
         vec4 current = texture2D(texture,gl_TexCoord[0].st);
         gl_FragColor = vec4( gl_Color.rgb, current.a);
->>>>>>> 6a287870
     }
     '''