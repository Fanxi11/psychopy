#!/usr/bin/env python
# -*- coding: utf-8 -*-

"""A class representing a window for displaying one or more stimuli"""

# Part of the PsychoPy library
# Copyright (C) 2018 Jonathan Peirce
# Distributed under the terms of the GNU General Public License (GPL).

from __future__ import absolute_import, division, print_function

import atexit
import ctypes
import os
import sys
import weakref
import atexit

from builtins import map
from builtins import object
from builtins import range
from builtins import str
from past.builtins import basestring

from psychopy.contrib.lazy_import import lazy_import
from psychopy import colors
# try to find avbin (we'll overload pyglet's load_library tool and then
# add some paths)
haveAvbin = False

# on windows try to load avbin now (other libs can interfere)
if sys.platform == 'win32':
    # make sure we also check in SysWOW64 if on 64-bit windows
    if 'C:\\Windows\\SysWOW64' not in os.environ['PATH']:
        os.environ['PATH'] += ';C:\\Windows\\SysWOW64'

    try:
        from pyglet.media import avbin
        haveAvbin = True
    except ImportError:
        haveAvbin = False
        # either avbin isn't installed or scipy.stats has been imported
        # (prevents avbin loading)
    except AttributeError:
        # avbin is not found, causing exception in pyglet 1.2??
        # (running psychopy 1.81 standalone on windows 7):
        #
        # File "C:\Program Files (x86)\PsychoPy2\lib\site-packages\
        #           pyglet\media\avbin.py", line 158, in <module>
        # av.avbin_get_version.restype = ctypes.c_int
        # AttributeError: 'NoneType' object has no attribute
        # 'avbin_get_version'
        haveAvbin = False
    except Exception:
        # WindowsError on some systems
        # AttributeError if using avbin5 from pyglet 1.2?
        haveAvbin = False

    # for pyglet 1.3
    if not haveAvbin:
        try:
            from pyglet.media.sources import avbin
            haveAvbin = True
        except ImportError:
            haveAvbin = False
        except AttributeError:
            haveAvbin = False
        except Exception:
            haveAvbin = False

import psychopy  # so we can get the __path__
from psychopy import core, platform_specific, logging, prefs, monitors
import psychopy.event
from . import backends

# tools must only be imported *after* event or MovieStim breaks on win32
# (JWP has no idea why!)
from psychopy.tools.attributetools import attributeSetter, setAttribute
from psychopy.tools.arraytools import val2array
from psychopy.tools.monitorunittools import convertToPix
from .text import TextStim
from .grating import GratingStim
from .helpers import setColor
from . import globalVars

try:
    from PIL import Image
except ImportError:
    import Image

import numpy

from psychopy.core import rush

reportNDroppedFrames = 5  # stop raising warning after this

# import pyglet.gl, pyglet.window, pyglet.image, pyglet.font, pyglet.event
from . import shaders as _shaders
try:
    from pyglet import media
    havePygletMedia = True
except Exception:
    havePygletMedia = False

# lazy_import puts pygame into the namespace but delays import until needed
lazy_import(globals(), "import pygame")

DEBUG = False
IOHUB_ACTIVE = False
retinaContext = None  # only needed for retina-ready displays

# keep track of windows that have been opened
# Use a list of weak references so that we don't stop the window being deleted
class OpenWinList(list):

    def append(self, item):
        list.append(self, weakref.ref(item))

    def remove(self, item):
        for ref in self:
            obj = ref()
            if obj is None or item == obj:
                list.remove(self, ref)

    def closeAll(self):
        for ref in self:
            obj = ref()
            obj.close()

openWindows = core.openWindows = OpenWinList()  # core needs this for wait()
atexit.register(openWindows.closeAll)

class Window(object):
    """Used to set up a context in which to draw objects,
    using either `pyglet <http://www.pyglet.org>`_ or
    `pygame <http://www.pygame.org>`_

    The pyglet backend allows multiple windows to be created, allows the user
    to specify which screen to use (if more than one is available, duh!) and
    allows movies to be rendered.

    Pygame may still work for you but it's officially deprecated in this
    project (we won't be fixing pygame-specific bugs).

    """

    def __init__(self,
                 size=(800, 600),
                 pos=None,
                 color=(0, 0, 0),
                 colorSpace='rgb',
                 rgb=None,
                 dkl=None,
                 lms=None,
                 fullscr=None,
                 allowGUI=None,
                 monitor=None,
                 bitsMode=None,
                 winType=None,
                 units=None,
                 gamma=None,
                 blendMode='avg',
                 screen=0,
                 viewScale=None,
                 viewPos=None,
                 viewOri=0.0,
                 waitBlanking=True,
                 allowStencil=False,
                 multiSample=False,
                 numSamples=2,
                 stereo=False,
                 name='window1',
                 checkTiming=True,
                 useFBO=False,
                 useRetina=True,
                 autoLog=True,
                 *args,
                 **kwargs):
        """
        These attributes can only be set at initialization. See further down
        for a list of attributes which can be changed after initialization
        of the Window, e.g. color, colorSpace, gamma etc.

        :Parameters:

            size : (800,600)
                Size of the window in pixels (X,Y)
            pos : *None* or (x,y)
                Location of the window on the screen
            color : [0,0,0]
                Color of background as [r,g,b] list or single value.
                Each gun can take values between -1 and 1
            fullscr : *None*, True or False
                Better timing can be achieved in full-screen mode
            allowGUI :  *None*, True or False (if None prefs are used)
                If set to False, window will be drawn with no frame and
                no buttons to close etc...
            winType :  *None*, 'pyglet', 'pygame'
                If None then PsychoPy will revert to user/site preferences
            monitor : *None*, string or a `~psychopy.monitors.Monitor` object
                The monitor to be used during the experiment
            units :  *None*, 'height' (of the window), 'norm' (normalised),
                'deg', 'cm', 'pix'
                Defines the default units of stimuli drawn in the window
                (can be overridden by each stimulus)
                See :ref:`units` for explanation of options.
            screen : *0*, 1 (or higher if you have many screens)
                Specifies the physical screen that stimuli will appear on
                (pyglet winType only)
            viewScale : *None* or [x,y]
                Can be used to apply a custom scaling to the current units
                of the :class:`~psychopy.visual.Window`.
            viewPos : *None*, or [x,y]
                If not None, redefines the origin within the window, in the
                ref:`units` of the window. Values outside the borders will be
                clamped to lie on the border.
            viewOri : *0* or any numeric value
                A single value determining the orientation of the view in degs
            waitBlanking : *None*, True or False.
                After a call to flip() should we wait for the blank before
                the script continues
            bitsMode :
                DEPRECATED in 1.80.02. Use BitsSharp class from pycrsltd
                instead.
            checkTiming: True of False
                Whether to calculate frame duration on initialization.
                Estimated duration is saved in [Window].monitorFramePeriod.
            allowStencil : True or *False*
                When set to True, this allows operations that use
                the OpenGL stencil buffer
                (notably, allowing the class:`~psychopy.visual.Aperture`
                to be used).
            multiSample : True or *False*
                If True and your graphics driver supports multisample buffers,
                multiple color samples will be taken per-pixel, providing an
                anti-aliased image through spatial filtering.
                (Cannot be changed after opening a window, pyglet only)
            numSamples : *2* or integer >2
                A single value specifying the number of samples per pixel if
                multisample is enabled. The higher the number, the better the
                image quality, but can delay frame flipping.
                (The largest number of samples is determined by GL_MAX_SAMPLES,
                usually 16 or 32 on newer hardware, will crash if number
                is invalid)
            stereo : True or *False*
                If True and your graphics card supports quad buffers then
                this will be enabled.
                You can switch between left and right-eye scenes for drawing
                operations using :func:`~psychopy.visual.Window.setBuffer`
            useRetina : *True* or False
                In PsychoPy >1.85.3 this should always be True as pyglet
                (or Apple) no longer allows us to create a non-retina display.
                NB when you use Retina display the initial win size
                request will be in the larger pixels but subsequent use of
                units='pix' should refer to the tiny Retina pixels. Window.size
                will give the actual size of the screen in Retina pixels

            :note: Preferences. Some parameters (e.g. units) can now be given
                default values in the user/site preferences and these will be
                used if None is given here. If you do specify a value here it
                will take precedence over preferences.

        """
        # what local vars are defined (these are the init params) for use by
        # __repr__
        self._initParams = dir()
        self._closed = False
        self.backend = None  # this will be set later
        for unecess in ['self', 'checkTiming', 'rgb', 'dkl', ]:
            self._initParams.remove(unecess)

        # Check autoLog value
        if autoLog not in (True, False):
            raise ValueError(
                'autoLog must be either True or False for visual.Window')

        self.autoLog = False  # to suppress log msg during init
        self.name = name
        self.size = numpy.array(size, numpy.int)
        self.pos = pos
        # this will get overridden once the window is created
        self.winHandle = None
        self.useFBO = useFBO
        self.useRetina = useRetina and sys.platform == 'darwin'

        self._toLog = []
        self._toCall = []
        # settings for the monitor: local settings (if available) override
        # monitor
        # if we have a monitors.Monitor object (psychopy 0.54 onwards)
        # convert to a Monitor object
        if not monitor:
            self.monitor = monitors.Monitor('__blank__', autoLog=autoLog)
        elif isinstance(monitor, basestring):
            self.monitor = monitors.Monitor(monitor, autoLog=autoLog)
        elif hasattr(monitor, 'keys'):
            # convert into a monitor object
            self.monitor = monitors.Monitor('temp', currentCalib=monitor,
                                            verbose=False, autoLog=autoLog)
        else:
            self.monitor = monitor

        # otherwise monitor will just be a dict
        self.scrWidthCM = self.monitor.getWidth()
        self.scrDistCM = self.monitor.getDistance()

        scrSize = self.monitor.getSizePix()
        if scrSize is None:
            self.scrWidthPIX = None
        else:
            self.scrWidthPIX = scrSize[0]

        if fullscr is None:
            fullscr = prefs.general['fullscr']
        self._isFullScr = fullscr

        if units is None:
            units = prefs.general['units']
        self.units = units

        if allowGUI is None:
            allowGUI = prefs.general['allowGUI']
        self.allowGUI = allowGUI

        self.screen = screen

        # parameters for transforming the overall view
        self.viewScale = val2array(viewScale)
        if self.viewPos is not None and self.units is None:
            raise ValueError('You must define the window units to use viewPos')
        self.viewPos = val2array(viewPos, withScalar=False)
        self.viewOri = float(viewOri)
        if self.viewOri != 0. and self.viewPos is not None:
            msg = "Window: viewPos & viewOri are currently incompatible"
            raise NotImplementedError(msg)
        self.stereo = stereo  # use quad buffer if requested (and if possible)

        # enable multisampling
        self.multiSample = multiSample
        self.numSamples = numSamples

        # load color conversion matrices
        self.dkl_rgb = self.monitor.getDKL_RGB()
        self.lms_rgb = self.monitor.getLMS_RGB()

        # set screen color
        self.__dict__['colorSpace'] = colorSpace
        if rgb is not None:
            logging.warning("Use of rgb arguments to stimuli are deprecated. "
                            "Please use color and colorSpace args instead")
            color = rgb
            colorSpace = 'rgb'
        elif dkl is not None:
            logging.warning("Use of dkl arguments to stimuli are deprecated. "
                            "Please use color and colorSpace args instead")
            color = dkl
            colorSpace = 'dkl'
        elif lms is not None:
            logging.warning("Use of lms arguments to stimuli are deprecated. "
                            "Please use color and colorSpace args instead")
            color = lms
            colorSpace = 'lms'
        self.setColor(color, colorSpace=colorSpace, log=False)

        self.allowStencil = allowStencil
        # check whether FBOs are supported
        if blendMode == 'add' and not self.useFBO:
            logging.warning('User requested a blendmode of "add" but '
                            'window requires useFBO=True')
            # resort to the simpler blending without float rendering
            self.__dict__['blendMode'] = 'avg'
        else:
            self.__dict__['blendMode'] = blendMode
            # then set up gl context and then call self.setBlendMode

        # setup context and openGL()
        if winType is None:  # choose the default windowing
            winType = prefs.general['winType']
        self.winType = winType

        # setup the context
        self.backend = backends.getBackend(win=self, *args, **kwargs)
        self.winHandle = self.backend.winHandle
        global GL
        GL = self.backend.GL

        # Code to allow iohub to know id of any psychopy windows created
        # so kb and mouse event filtering by window id can be supported.
        #
        # If an iohubConnection is active, give this window os handle to
        # to the ioHub server. If windows were already created before the
        # iohub was active, also send them to iohub.
        #
        if IOHUB_ACTIVE:
            from psychopy.iohub.client import ioHubConnection
            if ioHubConnection.ACTIVE_CONNECTION:
                winhwnds = []
                for w in openWindows:
                    winhwnds.append(w()._hw_handle)
                if self.winHandle not in winhwnds:
                    winhwnds.append(self._hw_handle)
                conn = ioHubConnection.ACTIVE_CONNECTION
                conn.registerWindowHandles(*winhwnds)

        # check whether shaders are supported
        # also will need to check for ARB_float extension,
        # but that should be done after context is created
        self._haveShaders = self.backend.shadersSupported

        self._setupGL()

        self.blendMode = self.blendMode

        # gamma
        self.bits = None  # this may change in a few lines time!
        self.__dict__['gamma'] = gamma
        self._setupGamma(gamma)

        # setup bits++ if needed. NB The new preferred method is for this
        # to be handled by the bits class instead. (we pass the Window to
        # bits not passing bits to the window)
        if bitsMode is not None:
            logging.warn("Use of Window(bitsMode=******) is deprecated. See "
                         "the Coder>Demos>Hardware demo for new methods")
            self.bitsMode = bitsMode  # could be [None, 'fast', 'slow']
            logging.warn("calling Window(...,bitsMode='fast') is deprecated."
                         " XXX provide further info")
            from psychopy.hardware.crs.bits import BitsPlusPlus
            self.bits = self.interface = BitsPlusPlus(self)
            self.haveBits = True
            if (hasattr(self.monitor, 'linearizeLums') or
                    hasattr(self.monitor, 'lineariseLums')):
                # rather than a gamma value we could use bits++ and provide a
                # complete linearised lookup table using
                # monitor.linearizeLums(lumLevels)
                self.__dict__['gamma'] = None

        self.frameClock = core.Clock()  # from psycho/core
        self.frames = 0  # frames since last fps calc
        self.movieFrames = []  # list of captured frames (Image objects)

        self.recordFrameIntervals = False
        # Be able to omit the long timegap that follows each time turn it off
        self.recordFrameIntervalsJustTurnedOn = False
        self.nDroppedFrames = 0
        self.frameIntervals = []

        self._toDraw = []
        self._toDrawDepths = []
        self._eventDispatchers = []

        self.lastFrameT = core.getTime()
        self.waitBlanking = waitBlanking
        self.refreshThreshold = 1.0  # initial val needed by flip()

        # over several frames with no drawing
        self._monitorFrameRate = None
        # for testing when to stop drawing a stim:
        self.monitorFramePeriod = 0.0
        if checkTiming:
            self._monitorFrameRate = self.getActualFrameRate()
        if self._monitorFrameRate is not None:
            self.monitorFramePeriod = 1.0 / self._monitorFrameRate
            self.refreshThreshold = 1.0 / self._monitorFrameRate * 1.2
        else:
            self.refreshThreshold = 1.0 / 60 * 1.2  # maybe a flat panel?
        openWindows.append(self)

        self.autoLog = autoLog
        if self.autoLog:
            logging.exp("Created %s = %s" % (self.name, str(self)))

        # Make sure this window's close method is called when exiting, even in
        # the event of an error we should be able to restore the original gamma
        # table. Note that a reference to this window object will live in this
        # function, preventing it from being garbage collected.
        def close_on_exit():
            if self._closed is False:
                self.close()

        atexit.register(close_on_exit)

    def __del__(self):
        if self._closed is False:
            self.close()

    def __enter__(self):
        return self

    def __exit__(self, exc_type, exc_value, traceback):
        if not self._closed:
            self.close()

    def __str__(self):
        className = 'Window'
        paramStrings = []
        for param in self._initParams:
            if hasattr(self, param):
                paramStrings.append("%s=%s" %
                                    (param, repr(getattr(self, param))))
            else:
                paramStrings.append("%s=UNKNOWN" % (param))
        # paramStrings = ["%s=%s" %(param, getattr(self, param))
        #                 for param in self._initParams]
        params = ", ".join(paramStrings)
        s = "%s(%s)" % (className, params)
        return s

    @attributeSetter
    def units(self, value):
        """*None*, 'height' (of the window), 'norm', 'deg', 'cm', 'pix'
        Defines the default units of stimuli initialized in the window.
        I.e. if you change units, already initialized stimuli won't change
        their units.

        Can be overridden by each stimulus, if units is specified on
        initialization.
        See :ref:`units` for explanation of options."""
        self.__dict__['units'] = value

    def setUnits(self, value, log=True):
        setAttribute(self, 'units', value, log=log)

    @attributeSetter
    def viewPos(self, value):
        """The origin of the window onto which stimulus-objects are drawn.

        The value should be given in the units defined for the window. NB:
        Never change a single component (x or y) of the origin, instead replace
        the viewPos-attribute in one shot, e.g.:
            win.viewPos = [new_xval, new_yval]  # This is the way to do it
            win.viewPos[0] = new_xval  # DO NOT DO THIS! Errors will result.
        """
        self.__dict__['viewPos'] = value
        if value is not None:
            # let setter take care of normalisation
            setattr(self, '_viewPosNorm', value)

    @attributeSetter
    def _viewPosNorm(self, value):
        """Normalised value of viewPos, hidden from user view."""
        # first convert to pixels, then normalise to window units
        viewPos_pix = convertToPix([0, 0], list(value),
                                   units=self.units, win=self)[:2]
        viewPos_norm = viewPos_pix / (self.size / 2.0)
        # Clip to +/- 1; should going out-of-window raise an exception?
        viewPos_norm = numpy.clip(viewPos_norm, a_min=-1., a_max=1.)
        self.__dict__['_viewPosNorm'] = viewPos_norm

    def setViewPos(self, value, log=True):
        setAttribute(self, 'viewPos', value, log=log)

    @attributeSetter
    def fullscr(self, value):
        """Set whether fullscreen mode is True or False (not all backends can
        toggle an open window)
        """
        self.backend.setFullScr(value)
        self.__dict__['fullscr'] = value
        self._isFullScr = value

    @attributeSetter
    def waitBlanking(self, value):
        """*None*, True or False.
        After a call to flip() should we wait for the blank before the
        script continues
        """
        self.__dict__['waitBlanking'] = value

    @attributeSetter
    def recordFrameIntervals(self, value):
        """To provide accurate measures of frame intervals, to determine
        whether frames are being dropped. The intervals are the times between
        calls to `.flip()`. Set to `True` only during the time-critical parts
        of the script. Set this to `False` while the screen is not being
        updated, i.e., during any slow, non-frame-time-critical sections of
        your code, including inter-trial-intervals, `event.waitkeys()`,
        `core.wait()`, or `image.setImage()`.

        see also:
            Window.saveFrameIntervals()
        """
        # was off, and now turning it on
        self.recordFrameIntervalsJustTurnedOn = bool(
            not self.recordFrameIntervals and value)
        self.__dict__['recordFrameIntervals'] = value
        self.frameClock.reset()

    def setRecordFrameIntervals(self, value=True, log=None):
        """Usually you can use 'stim.attribute = value' syntax instead,
        but use this method if you need to suppress the log message.
        """
        setAttribute(self, 'recordFrameIntervals', value, log)

    def saveFrameIntervals(self, fileName=None, clear=True):
        """Save recorded screen frame intervals to disk, as comma-separated
        values.

        :Parameters:

        fileName : *None* or the filename (including path if necessary) in
            which to store the data.
            If None then 'lastFrameIntervals.log' will be used.

        """
        if not fileName:
            fileName = 'lastFrameIntervals.log'
        if len(self.frameIntervals):
            intervalStr = str(self.frameIntervals)[1:-1]
            f = open(fileName, 'w')
            f.write(intervalStr)
            f.close()
        if clear:
            self.frameIntervals = []
            self.frameClock.reset()

    def _setCurrent(self):
        """Make this window current. If useFBO=True, the framebuffer is bound
        after the context switch.
        """
        self.backend.setCurrent()

    def onResize(self, width, height):
        """A default resize event handler.

        This default handler updates the GL viewport to cover the entire
        window and sets the ``GL_PROJECTION`` matrix to be orthogonal in
        window space.  The bottom-left corner is (0, 0) and the top-right
        corner is the width and height of the :class:`~psychopy.visual.Window`
        in pixels.

        Override this event handler with your own to create another
        projection, for example in perspective.
        """
        # this has to be external so that pyglet can use it too without
        # circular referencing
        self.backend.onResize(width, height)

    def logOnFlip(self, msg, level, obj=None):
        """Send a log message that should be time-stamped at the next .flip()
        command.

        :parameters:
            - msg: the message to be logged
            - level: the level of importance for the message
            - obj (optional): the python object that might be associated with
              this message if desired
        """

        self._toLog.append({'msg': msg, 'level': level, 'obj': repr(obj)})

    def callOnFlip(self, function, *args, **kwargs):
        """Call a function immediately after the next .flip() command.

        The first argument should be the function to call, the following args
        should be used exactly as you would for your normal call to the
        function (can use ordered arguments or keyword arguments as normal).

        e.g. If you have a function that you would normally call like this::

            pingMyDevice(portToPing, channel=2, level=0)

        then you could call callOnFlip() to have the function call
        synchronized with the frame flip like this::

            win.callOnFlip(pingMyDevice, portToPing, channel=2, level=0)

        """
        self._toCall.append({'function': function,
                             'args': args,
                             'kwargs': kwargs})

    @classmethod
    def dispatchAllWindowEvents(cls):
        """
        Dispatches events for all pyglet windows. Used by iohub 2.0
        psychopy kb event integration.
        """
        self.backend.dispatchEvents()

    def flip(self, clearBuffer=True):
        """Flip the front and back buffers after drawing everything for your
        frame. (This replaces the win.update() method, better reflecting what
        is happening underneath).

        win.flip(clearBuffer=True)  # results in a clear screen after flipping
        win.flip(clearBuffer=False)  # the screen is not cleared (so represent
                                     # the previous screen)
        """
        for thisStim in self._toDraw:
            thisStim.draw()

        flipThisFrame = self._startOfFlip()
        if self.useFBO:
            if flipThisFrame:
                self._prepareFBOrender()
                # need blit the framebuffer object to the actual back buffer

                # unbind the framebuffer as the render target
                GL.glBindFramebufferEXT(GL.GL_FRAMEBUFFER_EXT, 0)
                GL.glDisable(GL.GL_BLEND)
                stencilOn = GL.glIsEnabled(GL.GL_STENCIL_TEST)
                GL.glDisable(GL.GL_STENCIL_TEST)

                if self.bits is not None:
                    self.bits._prepareFBOrender()

                # before flipping need to copy the renderBuffer to the
                # frameBuffer
                GL.glActiveTexture(GL.GL_TEXTURE0)
                GL.glEnable(GL.GL_TEXTURE_2D)
                GL.glBindTexture(GL.GL_TEXTURE_2D, self.frameTexture)
                GL.glColor3f(1.0, 1.0, 1.0)  # glColor multiplies with texture
                GL.glColorMask(True, True, True, True)

                self._renderFBO()

                GL.glEnable(GL.GL_BLEND)
                self._finishFBOrender()

        # call this before flip() whether FBO was used or not
        self._afterFBOrender()

        self.backend.swapBuffers(flipThisFrame)

        if self.useFBO:
            if flipThisFrame:
                # set rendering back to the framebuffer object
                GL.glBindFramebufferEXT(
                    GL.GL_FRAMEBUFFER_EXT, self.frameBuffer)
                GL.glReadBuffer(GL.GL_COLOR_ATTACHMENT0_EXT)
                GL.glDrawBuffer(GL.GL_COLOR_ATTACHMENT0_EXT)
                # set to no active rendering texture
                GL.glActiveTexture(GL.GL_TEXTURE0)
                GL.glBindTexture(GL.GL_TEXTURE_2D, 0)
                if stencilOn:
                    GL.glEnable(GL.GL_STENCIL_TEST)

        # rescale, reposition, & rotate
        GL.glMatrixMode(GL.GL_MODELVIEW)
        GL.glLoadIdentity()
        if self.viewScale is not None:
            GL.glScalef(self.viewScale[0], self.viewScale[1], 1)
            absScaleX = abs(self.viewScale[0])
            absScaleY = abs(self.viewScale[1])
        else:
            absScaleX, absScaleY = 1, 1

        if self.viewPos is not None:
            # here we must use normalised units in _viewPosNorm,
            # see the corresponding attributeSetter above
            normRfPosX = self._viewPosNorm[0] / absScaleX
            normRfPosY = self._viewPosNorm[1] / absScaleY

            GL.glTranslatef(normRfPosX, normRfPosY, 0.0)

        if self.viewOri:  # float
            # the logic below for flip is partially correct, but does not
            # handle a nonzero viewPos
            flip = 1
            if self.viewScale is not None:
                _f = self.viewScale[0] * self.viewScale[1]
                if _f < 0:
                    flip = -1
            GL.glRotatef(flip * self.viewOri, 0.0, 0.0, -1.0)

        # reset returned buffer for next frame
        self._endOfFlip(clearBuffer)

        # waitBlanking
        if self.waitBlanking and flipThisFrame:
            GL.glBegin(GL.GL_POINTS)
            GL.glColor4f(0, 0, 0, 0)
            if sys.platform == 'win32' and self.glVendor.startswith('ati'):
                pass
            else:
                # this corrupts text rendering on win with some ATI cards :-(
                GL.glVertex2i(10, 10)
            GL.glEnd()
            GL.glFinish()

        # get timestamp
        now = logging.defaultClock.getTime()

        # run other functions immediately after flip completes
        for callEntry in self._toCall:
            callEntry['function'](*callEntry['args'], **callEntry['kwargs'])
        del self._toCall[:]

        # do bookkeeping
        if self.recordFrameIntervals:
            self.frames += 1
            deltaT = now - self.lastFrameT
            self.lastFrameT = now
            if self.recordFrameIntervalsJustTurnedOn:  # don't do anything
                self.recordFrameIntervalsJustTurnedOn = False
            else:  # past the first frame since turned on
                self.frameIntervals.append(deltaT)
                if deltaT > self.refreshThreshold:
                    self.nDroppedFrames += 1
                    if self.nDroppedFrames < reportNDroppedFrames:
                        txt = 't of last frame was %.2fms (=1/%i)'
                        msg = txt % (deltaT * 1000, 1 / deltaT)
                        logging.warning(msg, t=now)
                    elif self.nDroppedFrames == reportNDroppedFrames:
                        logging.warning("Multiple dropped frames have "
                                        "occurred - I'll stop bothering you "
                                        "about them!")

        # log events
        for logEntry in self._toLog:
            # {'msg':msg, 'level':level, 'obj':copy.copy(obj)}
            logging.log(msg=logEntry['msg'],
                        level=logEntry['level'],
                        t=now,
                        obj=logEntry['obj'])
        del self._toLog[:]

        # keep the system awake (prevent screen-saver or sleep)
        platform_specific.sendStayAwake()

        #    If self.waitBlanking is True, then return the time that
        # GL.glFinish() returned, set as the 'now' variable. Otherwise
        # return None as before
        #
        if self.waitBlanking is True:
            return now

    def update(self):
        """Deprecated: use Window.flip() instead
        """
        # clearBuffer was the original behaviour for win.update()
        self.flip(clearBuffer=True)

    def multiFlip(self, flips=1, clearBuffer=True):
        """
        Flip multiple times while maintaining the display constant.
        Use this method for precise timing.

        WARNING: This function should not be used. See the `Notes` section
        for details.

        :Parameters:

        flips: int, optional
            The number of monitor frames to flip. Floats will be
            rounded to integers, and a warning will be emitted.
            ``Window.multiFlip(flips=1)`` is equivalent to ``Window.flip()``.
            Defaults to `1`.

        clearBuffer: bool, optional
            Whether to clear the screen after the last flip.
            Defaults to `True`.

        Example::

            # Draws myStim1 to buffer
            myStim1.draw()
            # Show stimulus for 4 frames (90 ms at 60Hz)
            myWin.multiFlip(clearBuffer=False, flips=6)
            # Draw myStim2 "on top of" myStim1
            # (because buffer was not cleared above)
            myStim2.draw()
            # Show this for 2 frames (30 ms at 60Hz)
            myWin.multiFlip(flips=2)
            # Show blank screen for 3 frames (buffer was cleared above)
            myWin.multiFlip(flips=3)

        :Notes:
        This function can behave unpredictably, and the PsychoPy authors
        recommend against using it.
        See https://github.com/psychopy/psychopy/issues/867 for more
        information.

        """
        if flips < 1:
            logging.error("flips argument for multiFlip should be "
                          "a positive integer")

        if flips != int(flips):
            flips = int(round(flips))
            logging.warning("Number of flips was not an integer; "
                            "rounding to the next integer. Will flip "
                            "%i times." % flips)

        if flips > 1 and not self.waitBlanking:
            logging.warning("Call to Window.multiFlip() with flips > 1 is "
                            "unnecessary because Window.waitBlanking=False")

        # Do the flipping with last flip as special case
        for _ in range(flips - 1):
            self.flip(clearBuffer=False)
        self.flip(clearBuffer=clearBuffer)

    def setBuffer(self, buffer, clear=True):
        """Choose which buffer to draw to ('left' or 'right').

        Requires the Window to be initialised with stereo=True and requires a
        graphics card that supports quad buffering (e,g nVidia Quadro series)

        PsychoPy always draws to the back buffers, so 'left' will use
        GL_BACK_LEFT This then needs to be flipped once both eye's buffers
        have been rendered.

        Typical usage::

            win = visual.Window(...., stereo=True)
            while True:
                # clear may not actually be needed
                win.setBuffer('left', clear=True)
                # do drawing for left eye
                win.setBuffer('right', clear=True)
                # do drawing for right eye
                win.flip()

        """
        if buffer == 'left':
            GL.glDrawBuffer(GL.GL_BACK_LEFT)
        elif buffer == 'right':
            GL.glDrawBuffer(GL.GL_BACK_RIGHT)
        else:
            raise "Unknown buffer '%s' requested in Window.setBuffer" % buffer
        if clear:
            self.clearBuffer()

    def clearBuffer(self):
        """Clear the back buffer (to which you are currently drawing) without
        flipping the window. Useful if you want to generate movie sequences
        from the back buffer without actually taking the time to flip the
        window.
        """
        # reset returned buffer for next frame
        GL.glClear(GL.GL_COLOR_BUFFER_BIT)

    def getMovieFrame(self, buffer='front'):
        """Capture the current Window as an image.

        Saves to stack for saveMovieFrames().
        As of v1.81.00 this also returns the frame as a PIL image

        This can be done at any time (usually after a .flip() command).

        Frames are stored in memory until a .saveMovieFrames(filename)
        command is issued. You can issue getMovieFrame() as often
        as you like and then save them all in one go when finished.

        The back buffer will return the frame that hasn't yet been 'flipped'
        to be visible on screen but has the advantage that the mouse and any
        other overlapping windows won't get in the way.

        The default front buffer is to be called immediately after a
        win.flip() and gives a complete copy of the screen at the window's
        coordinates.
        """
        im = self._getFrame(buffer=buffer)
        self.movieFrames.append(im)
        return im

    def _getFrame(self, rect=None, buffer='front'):
        """Return the current Window as an image.
        """
        # GL.glLoadIdentity()
        # do the reading of the pixels
        if buffer == 'back':
            GL.glReadBuffer(GL.GL_BACK)
        else:
            if self.useFBO:
                GL.glBindFramebufferEXT(GL.GL_FRAMEBUFFER_EXT, 0)
            GL.glReadBuffer(GL.GL_FRONT)

        if rect:
            x, y = self.size  # of window, not image
            imType = 'RGBA'  # not tested with anything else

            # box corners in pix
            left = int((rect[0] / 2. + 0.5) * x)
            top = int((rect[1] / -2. + 0.5) * y)
            w = int((rect[2] / 2. + 0.5) * x) - left
            h = int((rect[3] / -2. + 0.5) * y) - top
        else:
            left = top = 0
            w, h = self.size


        # http://www.opengl.org/sdk/docs/man/xhtml/glGetTexImage.xml
        bufferDat = (GL.GLubyte * (4 * w * h))()
        GL.glReadPixels(left, top, w, h,
                        GL.GL_RGBA, GL.GL_UNSIGNED_BYTE, bufferDat)
        try:
            im = Image.fromstring(mode='RGBA', size=(w, h),
                                  data=bufferDat)
        except Exception:
            im = Image.frombytes(mode='RGBA', size=(w, h),
                                 data=bufferDat)

        im = im.transpose(Image.FLIP_TOP_BOTTOM)
        im = im.convert('RGB')

        if self.useFBO and buffer == 'front':
            GL.glBindFramebufferEXT(GL.GL_FRAMEBUFFER_EXT, self.frameBuffer)
        return im

    def saveMovieFrames(self, fileName, codec='libx264',
                        fps=30, clearFrames=True):
        """Writes any captured frames to disk.

        Will write any format that is understood by PIL (tif, jpg, png, ...)

        :parameters:

            filename: name of file, including path (required)
                The extension at the end of the file determines the type of
                file(s) created. If an image type (e.g. .png) is given, then
                multiple static frames are created. If it is .gif then an
                animated GIF image is created (although you will get higher
                quality GIF by saving PNG files and then combining them in
                dedicated image manipulation software, such as GIMP). On
                Windows and Linux `.mpeg` files can be created if `pymedia`
                is installed. On macOS `.mov` files can be created if the
                pyobjc-frameworks-QTKit is installed.

                Unfortunately the libs used for movie generation can be flaky
                and poor quality. As for animated GIFs, better results can be
                achieved by saving as individual .png frames and then
                combining them into a movie using software like ffmpeg.

            codec: the codec to be used **by moviepy** for mp4/mpg/mov files.
                If None then the default will depend on file extension.
                Can be one of 'libx264','mpeg4' for mp4/mov files.
                Can be 'rawvideo','png' for avi files (not recommended).
                Can be 'libvorbis' for ogv files.

            fps: the frame rate to be used throughout the movie
                **only for quicktime (.mov) movies**

            clearFrames: set this to False if you want the frames to be kept
                for additional calls to `saveMovieFrames`

        Examples::

            # writes a series of static frames as frame001.tif,
            # frame002.tif etc...
            myWin.saveMovieFrames('frame.tif')

            #as of PsychoPy 1.84.1 the following are written with moviepy
            myWin.saveMovieFrames('stimuli.mp4') # codec = 'libx264' or 'mpeg4'
            myWin.saveMovieFrames('stimuli.mov')
            myWin.saveMovieFrames('stimuli.gif')

        """
        fileRoot, fileExt = os.path.splitext(fileName)
        fileExt = fileExt.lower()  # easier than testing both later
        if len(self.movieFrames) == 0:
            logging.error('no frames to write - did you forget to update '
                          'your window or call win.getMovieFrame()?')
            return
        else:
            logging.info('Writing %i frames to %s' % (len(self.movieFrames),
                                                      fileName))

        if fileExt in ['.gif', '.mpg', '.mpeg', '.mp4', '.mov']:
            # lazy loading of moviepy.editor (rarely needed)
            from moviepy.editor import ImageSequenceClip
            # save variety of movies with moviepy
            numpyFrames = []
            for frame in self.movieFrames:
                numpyFrames.append(numpy.array(frame))
            clip = ImageSequenceClip(numpyFrames, fps=fps)
            if fileExt == '.gif':
                clip.write_gif(fileName, fps=fps, fuzz=0, opt='nq')
            else:
                clip.write_videofile(fileName, codec=codec)
        elif len(self.movieFrames) == 1:
            # save an image using pillow
            self.movieFrames[0].save(fileName)
        else:
            frmc = numpy.ceil(numpy.log10(len(self.movieFrames) + 1))
            frame_name_format = "%s%%0%dd%s" % (fileRoot, frmc, fileExt)
            for frameN, thisFrame in enumerate(self.movieFrames):
                thisFileName = frame_name_format % (frameN + 1,)
                thisFrame.save(thisFileName)
        if clearFrames:
            self.movieFrames = []

    def _getRegionOfFrame(self, rect=(-1, 1, 1, -1), buffer='front',
                          power2=False, squarePower2=False):
        """Deprecated function, here for historical reasons. You may now use
        _getFrame() and specify a rect to get a sub-region, just as used here

        power2 can be useful with older OpenGL versions to avoid interpolation
        in PatchStim. If power2 or squarePower2, it will expand rect
        dimensions up to next power of two. squarePower2 uses the max
        dimensions. You need to check what your hardware & OpenGL supports,
        and call _getRegionOfFrame as appropriate.
        """
        # Ideally: rewrite using GL frame buffer object; glReadPixels == slow
        region = self._getFrame(rect=rect, buffer=buffer)
        if power2 or squarePower2:  # use to avoid interpolation in PatchStim
            if squarePower2:
                maxsize = max(region.size)
                xPowerOf2 = int(2**numpy.ceil(numpy.log2(maxsize)))
                yPowerOf2 = xPowerOf2
            else:
                xPowerOf2 = int(2**numpy.ceil(numpy.log2(region.size[0])))
                yPowerOf2 = int(2**numpy.ceil(numpy.log2(region.size[1])))
            imP2 = Image.new('RGBA', (xPowerOf2, yPowerOf2))
            # paste centered
            imP2.paste(region, (int(xPowerOf2 / 2. - region.size[0] / 2.),
                                int(yPowerOf2 / 2.) - region.size[1] / 2))
            region = imP2
        return region

    def close(self):
        """Close the window (and reset the Bits++ if necess).
        """
        self._closed = True

        self.backend.close()  # moved here, dereferencing the window prevents
                              # backend specific actions to take place

        try:
            openWindows.remove(self)
        except Exception:
            pass
<<<<<<< HEAD
        if hasattr(self, 'origGammaRamp') and self.origGammaRamp is not None:
            setGammaRamp(
                screenID=self.backend.screenID,
                newRamp=self.origGammaRamp,
                xDisplay=self.backend.xDisplay
            )
=======

>>>>>>> a834f935
        try:
            self.mouseVisible = True
        except Exception:
            # can cause unimportant "'NoneType' object is not callable"
            pass

        try:
            if self.bits is not None:
                self.bits.reset()
        except Exception:
            pass
        try:
            logging.flush()
        except Exception:
            pass

    def fps(self):
        """Report the frames per second since the last call to this function
        (or since the window was created if this is first call)"""
        fps = self.frames / self.frameClock.getTime()
        self.frameClock.reset()
        self.frames = 0
        return fps

    @attributeSetter
    def blendMode(self, blendMode):
        self.__dict__['blendMode'] = blendMode
        if blendMode == 'avg':
            GL.glBlendFunc(GL.GL_SRC_ALPHA, GL.GL_ONE_MINUS_SRC_ALPHA)
            if hasattr(self, '_shaders'):
                self._progSignedFrag = self._shaders['signedColor']
                self._progSignedTex = self._shaders['signedTex']
                self._progSignedTexMask = self._shaders['signedTexMask']
                self._progSignedTexMask1D = self._shaders['signedTexMask1D']
                self._progImageStim = self._shaders['imageStim']
        elif blendMode == 'add':
            GL.glBlendFunc(GL.GL_SRC_ALPHA, GL.GL_ONE)
            if hasattr(self, '_shaders'):
                self._progSignedFrag = self._shaders['signedColor_adding']
                self._progSignedTex = self._shaders['signedTex_adding']
                self._progSignedTexMask = self._shaders['signedTexMask_adding']
                tmp = self._shaders['signedTexMask1D_adding']
                self._progSignedTexMask1D = tmp
                self._progImageStim = self._shaders['imageStim_adding']
        else:
            raise ValueError("Window blendMode should be set to 'avg' or 'add'"
                             " but we received the value {}"
                             .format(repr(blendMode)))

    def setBlendMode(self, blendMode, log=None):
        """Usually you can use 'stim.attribute = value' syntax instead,
        but use this method if you need to suppress the log message.
        """
        setAttribute(self, 'blendMode', blendMode, log)

    @attributeSetter
    def color(self, color):
        """Set the color of the window.

        NB This command sets the color that the blank screen will have on the
        next clear operation. As a result it effectively takes TWO `flip()`
        operations to become visible (the first uses the color to create the
        new screen, the second presents that screen to the viewer). For this
        reason, if you want to changed background color of the window "on the
        fly", it might be a better idea to draw a `visual.Rect` that fills the
        whole window with the desired `Rect.fillColor` attribute.
        That'll show up on first flip.

        See other stimuli (e.g. :ref:`GratingStim.color`) for more info on the
        color attribute which essentially works the same on all PsychoPy
        stimuli.

        See :ref:`colorspaces` for further information about the ways to
        specify colors and their various implications.
        """
        self.setColor(color)

    @attributeSetter
    def colorSpace(self, colorSpace):
        """string. (Documentation for colorSpace is in the stimuli.)

        e.g. :ref:`GratingStim.colorSpace`.

        Usually used in conjunction with ``color`` like this::

            win.colorSpace = 'rgb255'  # changes colorSpace but not
                                       # the value of win.color
            win.color = [0, 0, 255]    # clear blue in rgb255

        See :ref:`colorspaces` for further information about the ways to
        specify colors and their various implications.
        """
        self.__dict__['colorSpace'] = colorSpace

    def setColor(self, color, colorSpace=None, operation='', log=None):
        """Usually you can use 'stim.attribute = value' syntax instead,
        but use this method if you want to set color and colorSpace
        simultaneously.
        See `Window.color` for documentation on colors.
        """
        # Set color
        setColor(self, color, colorSpace=colorSpace, operation=operation,
                 rgbAttrib='rgb',  # or 'fillRGB' etc
                 colorAttrib='color')

        # These spaces are 0-centred
        if self.colorSpace in ['rgb', 'dkl', 'lms', 'hsv']:
            # RGB in range 0:1 and scaled for contrast
            desiredRGB = (self.rgb + 1) / 2.0
        # rgb255 and named are not...
        elif self.colorSpace in ['rgb255', 'named']:
            desiredRGB = self.rgb / 255.0
        elif self.colorSpace in ['hex']:
            desiredRGB = [rgbs/255.0 for rgbs in colors.hex2rgb255(color)]
        else:  # some array / numeric stuff
            msg = 'invalid value %r for Window.colorSpace'
            raise ValueError(msg % colorSpace)

        # if it is None then this will be done during window setup
        if self.backend is not None:
            self.backend.setCurrent()  # make sure this window is active
            GL.glClearColor(desiredRGB[0], desiredRGB[1], desiredRGB[2], 1.0)

    def setRGB(self, newRGB):
        """Deprecated: As of v1.61.00 please use `setColor()` instead
        """
        global GL
        self.rgb = val2array(newRGB, False, length=3)
        if self.winType == 'pyglet' and globalVars.currWindow != self:
            self.winHandle.switch_to()
            globalVars.currWindow = self
        GL.glClearColor(((self.rgb[0] + 1.0) / 2.0),
                        ((self.rgb[1] + 1.0) / 2.0),
                        ((self.rgb[2] + 1.0) / 2.0),
                        1.0)

    def _setupGamma(self, gammaVal):
        """A private method to work out how to handle gamma for this Window
        given that the user might have specified an explicit value, or maybe
        gave a Monitor
        """
        # determine which gamma value to use (or native ramp)
        if gammaVal is not None:
            self._checkGamma()
            self.useNativeGamma = False
        elif not self.monitor.gammaIsDefault():
            if self.monitor.getGamma() is not None:
                self.__dict__['gamma'] = self.monitor.getGamma()
                self.useNativeGamma = False
        else:
            self.__dict__['gamma'] = None  # gamma wasn't set anywhere
            self.useNativeGamma = True

        # then try setting it
        if self.useNativeGamma:
            if self.autoLog:
                logging.info('Using gamma table of operating system')
        else:
            if self.autoLog:
                logging.info('Using gamma: self.gamma' + str(self.gamma))
            self.gamma = gammaVal  # using either pygame or bits++


    @attributeSetter
    def gamma(self, gamma):
        """Set the monitor gamma for linearization

        (don't use this if using a Bits++ or Bits#)
        Overrides monitor settings.
        """

        self._checkGamma(gamma)

        if self.bits is not None:
            msg = ("Do not use try to set the gamma of a window with "
                   "Bits++/Bits# enabled. It was ambiguous what should "
                   "happen. Use the setGamma() function of the bits box "
                   "instead")
            raise DeprecationWarning(msg)

        self.backend.gamma = self.__dict__['gamma']

    def setGamma(self, gamma, log=None):
        """Usually you can use 'stim.attribute = value' syntax instead,
        but use this method if you need to suppress the log message.
        """
        setAttribute(self, 'gamma', gamma, log)

    @attributeSetter
    def gammaRamp(self, newRamp):
        self.backend.gammaRamp = newRamp

    def _checkGamma(self, gamma=None):
        if gamma is None:
            gamma = self.gamma
        if isinstance(gamma, (float, int)):
            self.__dict__['gamma'] = [gamma] * 3
        elif hasattr(gamma, '__iter__'):
            self.__dict__['gamma'] = gamma
        else:
            raise ValueError('gamma must be a numeric scalar or iterable')

    def setScale(self, units, font='dummyFont', prevScale=(1.0, 1.0)):
        """DEPRECATED: this method used to be used to switch between units for
        stimulus drawing but this is now handled by the stimuli themselves and
        the window should aways be left in units of 'pix'
        """
        if self.useRetina:
            retinaScale = 2.0
        else:
            retinaScale = 1.0
        # then unit-specific changes
        if units == "norm":
            thisScale = numpy.array([1.0, 1.0])
        elif units == "height":
            thisScale = numpy.array([2.0 * self.size[1] / self.size[0], 2.0])
        elif units in ["pix", "pixels"]:
            thisScale = 2.0 / numpy.array(self.size) * retinaScale
        elif units == "cm":
            # windowPerCM = windowPerPIX / CMperPIX
            #             = (window/winPIX) / (scrCm/scrPIX)
            if self.scrWidthCM in [0, None] or self.scrWidthPIX in [0, None]:
                logging.error('you did not give the width of the screen (pixels'
                              ' and cm). Check settings in MonitorCentre.')
                core.wait(1.0)
                core.quit()
            thisScale = ((numpy.array([2.0, 2.0]) / self.size * retinaScale)
                        / (self.scrWidthCM / self.scrWidthPIX))
        elif units in ["deg", "degs"]:
            # windowPerDeg = winPerCM * CMperDEG
            #              = winPerCM * tan(pi/180) * distance
            if ((self.scrWidthCM in [0, None]) or
                    (self.scrWidthPIX in [0, None])):
                logging.error('you did not give the width of the screen (pixels'
                              ' and cm). Check settings in MonitorCentre.')
                core.wait(1.0)
                core.quit()
            cmScale = ((numpy.array([2.0, 2.0]) / self.size) * retinaScale /
                       (self.scrWidthCM / self.scrWidthPIX))
            thisScale = cmScale * 0.017455 * self.scrDistCM
        elif units == "stroke_font":
            lw = 2 * font.letterWidth
            thisScale = numpy.array([lw, lw] / self.size * retinaScale / 38.0)
        # actually set the scale as appropriate
        # allows undoing of a previous scaling procedure
        thisScale = thisScale / numpy.asarray(prevScale)
        GL.glScalef(thisScale[0], thisScale[1], 1.0)
        return thisScale

    def _checkMatchingSizes(self, requested, actual):
        """Checks whether the requested and actual screen sizes differ.
        If not then a warning is output and the window size is set to actual
        """
        if list(requested) != list(actual):
            logging.warning("User requested fullscreen with size %s, "
                            "but screen is actually %s. Using actual size" %
                            (requested, actual))
            self.size = numpy.array(actual)

    def _setupGL(self):

        # setup screen color
        self.color = self.color  # call attributeSetter
        GL.glClearDepth(1.0)

        GL.glViewport(0, 0, int(self.size[0]), int(self.size[1]))

        GL.glMatrixMode(GL.GL_PROJECTION)  # Reset The Projection Matrix
        GL.glLoadIdentity()
        GL.gluOrtho2D(-1, 1, -1, 1)

        GL.glMatrixMode(GL.GL_MODELVIEW)  # Reset The Projection Matrix
        GL.glLoadIdentity()

        GL.glDisable(GL.GL_DEPTH_TEST)
        # GL.glEnable(GL.GL_DEPTH_TEST)  # Enables Depth Testing
        # GL.glDepthFunc(GL.GL_LESS)  # The Type Of Depth Test To Do
        GL.glEnable(GL.GL_BLEND)

        GL.glShadeModel(GL.GL_SMOOTH)  # Color Shading (FLAT or SMOOTH)
        GL.glEnable(GL.GL_POINT_SMOOTH)

        # check for GL_ARB_texture_float
        # (which is needed for shaders to be useful)
        # this needs to be done AFTER the context has been created
        if not GL.gl_info.have_extension('GL_ARB_texture_float'):
            self._haveShaders = False

        GL.glClear(GL.GL_COLOR_BUFFER_BIT)

        # identify gfx card vendor
        self.glVendor = GL.gl_info.get_vendor().lower()

        requestedFBO = self.useFBO
        if self._haveShaders:  # do this after setting up FrameBufferObject
            self._setupShaders()
        else:
            self.useFBO = False
        if self.useFBO:
            success = self._setupFrameBuffer()
            if not success:
                self.useFBO = False
        if requestedFBO and not self.useFBO:
            logging.warning("Framebuffer object (FBO) not supported on "
                            "this graphics card")
        if self.blendMode == 'add' and not self.useFBO:
            logging.warning("Framebuffer object (FBO) is required for "
                            "blendMode='add'. Reverting to blendMode='avg'")
            self.blendMode = 'avg'

    def _setupShaders(self):
        self._progSignedTexFont = _shaders.Shader(
            _shaders.vertSimple, _shaders.fragSignedColorTexFont)
        self._progFBOtoFrame = _shaders.Shader(
            _shaders.vertSimple, _shaders.fragFBOtoFrame)
        self._shaders = {}
<<<<<<< HEAD
        self._shaders['signedTex'] = _shaders.Shader(
=======
        self._shaders['signedColor'] = _shaders.compileProgram(
            _shaders.vertSimple, _shaders.fragSignedColor)
        self._shaders['signedColor_adding'] = _shaders.compileProgram(
            _shaders.vertSimple, _shaders.fragSignedColor_adding)
        self._shaders['signedTex'] = _shaders.compileProgram(
>>>>>>> a834f935
            _shaders.vertSimple, _shaders.fragSignedColorTex)
        self._shaders['signedTexMask'] = _shaders.Shader(
            _shaders.vertSimple, _shaders.fragSignedColorTexMask)
        self._shaders['signedTexMask1D'] = _shaders.Shader(
            _shaders.vertSimple, _shaders.fragSignedColorTexMask1D)
        self._shaders['signedTex_adding'] = _shaders.Shader(
            _shaders.vertSimple, _shaders.fragSignedColorTex_adding)
        self._shaders['signedTexMask_adding'] = _shaders.Shader(
            _shaders.vertSimple, _shaders.fragSignedColorTexMask_adding)
        self._shaders['signedTexMask1D_adding'] = _shaders.Shader(
            _shaders.vertSimple, _shaders.fragSignedColorTexMask1D_adding)
        self._shaders['imageStim'] = _shaders.Shader(
            _shaders.vertSimple, _shaders.fragImageStim)
        self._shaders['imageStim_adding'] = _shaders.Shader(
            _shaders.vertSimple, _shaders.fragImageStim_adding)

    def _setupFrameBuffer(self):

        # Setup framebuffer
        self.frameBuffer = GL.GLuint()
        GL.glGenFramebuffersEXT(1, ctypes.byref(self.frameBuffer))
        GL.glBindFramebufferEXT(GL.GL_FRAMEBUFFER_EXT, self.frameBuffer)

        # Create texture to render to
        self.frameTexture = GL.GLuint()
        GL.glGenTextures(1, ctypes.byref(self.frameTexture))
        GL.glBindTexture(GL.GL_TEXTURE_2D, self.frameTexture)
        GL.glTexParameteri(GL.GL_TEXTURE_2D,
                           GL.GL_TEXTURE_MAG_FILTER,
                           GL.GL_LINEAR)
        GL.glTexParameteri(GL.GL_TEXTURE_2D,
                           GL.GL_TEXTURE_MIN_FILTER,
                           GL.GL_LINEAR)
        GL.glTexImage2D(GL.GL_TEXTURE_2D, 0, GL.GL_RGBA32F_ARB,
                        int(self.size[0]), int(self.size[1]), 0,
                        GL.GL_RGBA, GL.GL_FLOAT, None)
        # attach texture to the frame buffer
        GL.glFramebufferTexture2DEXT(GL.GL_FRAMEBUFFER_EXT,
                                     GL.GL_COLOR_ATTACHMENT0_EXT,
                                     GL.GL_TEXTURE_2D, self.frameTexture, 0)

        # add a stencil buffer
        self._stencilTexture = GL.GLuint()
        GL.glGenRenderbuffersEXT(1, ctypes.byref(
            self._stencilTexture))  # like glGenTextures
        GL.glBindRenderbufferEXT(GL.GL_RENDERBUFFER_EXT, self._stencilTexture)
        GL.glRenderbufferStorageEXT(GL.GL_RENDERBUFFER_EXT,
                                    GL.GL_DEPTH24_STENCIL8_EXT,
                                    int(self.size[0]), int(self.size[1]))
        GL.glFramebufferRenderbufferEXT(GL.GL_FRAMEBUFFER_EXT,
                                        GL.GL_STENCIL_ATTACHMENT_EXT,
                                        GL.GL_RENDERBUFFER_EXT,
                                        self._stencilTexture)

        status = GL.glCheckFramebufferStatusEXT(GL.GL_FRAMEBUFFER_EXT)
        if status != GL.GL_FRAMEBUFFER_COMPLETE_EXT:
            logging.error("Error in framebuffer activation")
            # UNBIND THE FRAME BUFFER OBJECT THAT WE HAD CREATED
            GL.glBindFramebufferEXT(GL.GL_FRAMEBUFFER_EXT, 0)
            return False
        GL.glDisable(GL.GL_TEXTURE_2D)
        # clear the buffers (otherwise the texture memory can contain
        # junk from other app)
        GL.glClear(GL.GL_COLOR_BUFFER_BIT)
        GL.glClear(GL.GL_STENCIL_BUFFER_BIT)
        GL.glClear(GL.GL_DEPTH_BUFFER_BIT)
        return True

    @attributeSetter
    def mouseVisible(self, visibility):
        """Sets the visibility of the mouse cursor.

        If Window was initialized with noGUI=True then the mouse is initially
        set to invisible, otherwise it will initially be visible.

        Usage::

            ``win.mouseVisible = False``
            ``win.mouseVisible = True``
        """
        self.backend.setMouseVisibility(visibility)
        self.__dict__['mouseVisible'] = visibility

    def setMouseVisible(self, visibility, log=None):
        """Usually you can use 'stim.attribute = value' syntax instead,
        but use this method if you need to suppress the log message."""
        setAttribute(self, 'mouseVisible', visibility, log)

    def setMouseType(self, name='arrow'):
        """Change the appearance of the cursor for this window. Cursor types
        provide contextual hints about how to interact with on-screen objects.

        The graphics used 'standard cursors' provided by the operating system.
        They may vary in appearance and hot spot location across platforms. The
        following names are valid on most platforms:

                'arrow' : Default pointer
                'ibeam' : Indicates text can be edited
            'crosshair' : Crosshair with hot-spot at center
                 'hand' : A pointing hand
              'hresize' : Double arrows pointing horizontally
              'vresize' : Double arrows pointing vertically

        Requires the GLFW backend, otherwise this function does nothing! Note,
        on Windows the 'crosshair' option is XORed with the background color. It
        will not be visible when placed over 50% grey fields.

        :param name: str, type of standard cursor to use
        :return:

        """
        pass

    def getActualFrameRate(self, nIdentical=10, nMaxFrames=100,
                           nWarmUpFrames=10, threshold=1):
        """Measures the actual fps for the screen.

        This is done by waiting (for a max of nMaxFrames) until [nIdentical]
        frames in a row have identical frame times
        (std dev below [threshold] ms).

        If there is no such sequence of identical frames a warning is logged
        and `None` will be returned.

        :parameters:
            nIdentical:
                the number of consecutive frames that will be evaluated.
                Higher --> greater precision. Lower --> faster.

            nMaxFrames:
                the maximum number of frames to wait for a matching set of
                nIdentical

            nWarmUpFrames:
                the number of frames to display before starting the test
                (this is in place to allow the system to settle after opening
                the `Window` for the first time.

            threshold:
                the threshold for the std deviation (in ms) before the set
                are considered a match

        """
        if nIdentical > nMaxFrames:
            raise ValueError('nIdentical must be equal to or '
                             'less than nMaxFrames')
        recordFrmIntsOrig = self.recordFrameIntervals
        # run warm-ups
        self.recordFrameIntervals = False
        for frameN in range(nWarmUpFrames):
            self.flip()
        # run test frames
        self.recordFrameIntervals = True
        for frameN in range(nMaxFrames):
            self.flip()
            if (len(self.frameIntervals) >= nIdentical and
                    (numpy.std(self.frameIntervals[-nIdentical:]) <
                     (threshold / 1000.0))):
                rate = 1.0 / numpy.mean(self.frameIntervals[-nIdentical:])
                if self.screen is None:
                    scrStr = ""
                else:
                    scrStr = " (%i)" % self.screen
                if self.autoLog:
                    msg = 'Screen%s actual frame rate measured at %.2f'
                    logging.debug(msg % (scrStr, rate))
                self.recordFrameIntervals = recordFrmIntsOrig
                self.frameIntervals = []
                return rate
        # if we got here we reached end of maxFrames with no consistent value
        msg = ("Couldn't measure a consistent frame rate.\n"
               "  - Is your graphics card set to sync to vertical blank?\n"
               "  - Are you running other processes on your computer?\n")
        logging.warning(msg)
        return None

    def getMsPerFrame(self, nFrames=60, showVisual=False, msg='', msDelay=0.):
        """Assesses the monitor refresh rate (average, median, SD) under
        current conditions, over at least 60 frames.

        Records time for each refresh (frame) for n frames (at least 60),
        while displaying an optional visual. The visual is just eye-candy to
        show that something is happening when assessing many frames. You can
        also give it text to display instead of a visual,
        e.g., msg='(testing refresh rate...)'; setting msg implies
        showVisual == False.

        To simulate refresh rate under cpu load, you can specify a time to
        wait within the loop prior to doing the win.flip().
        If 0 < msDelay < 100, wait for that long in ms.

        Returns timing stats (in ms) of:

        - average time per frame, for all frames
        - standard deviation of all frames
        - median, as the average of 12 frame times around the median
          (~monitor refresh rate)

        :Author:
            - 2010 written by Jeremy Gray

        """

        # lower bound of 60 samples--need enough to estimate the SD
        nFrames = max(60, nFrames)
        num2avg = 12  # how many to average from around the median
        if len(msg):
            showVisual = False
            showText = True
            myMsg = TextStim(self, text=msg, italic=True,
                             color=(.7, .6, .5), colorSpace='rgb',
                             height=0.1, autoLog=False)
        else:
            showText = False
        if showVisual:
            x, y = self.size
            myStim = GratingStim(self, tex='sin', mask='gauss',
                                 size=[.6 * y / float(x), .6], sf=3.0,
                                 opacity=.2,
                                 autoLog=False)
        clockt = []  # clock times
        # end of drawing time, in clock time units,
        # for testing how long myStim.draw() takes
        drawt = []

        if msDelay > 0 and msDelay < 100:
            doWait = True
            delayTime = msDelay / 1000.  # sec
        else:
            doWait = False

        winUnitsSaved = self.units
        # norm is required for the visual (or text) display, as coded below
        self.units = 'norm'

        # accumulate secs per frame (and time-to-draw) for a bunch of frames:
        rush(True)
        for i in range(5):  # wake everybody up
            self.flip()
        for i in range(nFrames):  # ... and go for real this time
            clockt.append(core.getTime())
            if showVisual:
                myStim.setPhase(1.0 / nFrames, '+', log=False)
                myStim.setSF(3. / nFrames, '+', log=False)
                myStim.setOri(12. / nFrames, '+', log=False)
                myStim.setOpacity(.9 / nFrames, '+', log=False)
                myStim.draw()
            elif showText:
                myMsg.draw()
            if doWait:
                core.wait(delayTime)
            drawt.append(core.getTime())
            self.flip()
        rush(False)

        self.units = winUnitsSaved  # restore

        frameTimes = [(clockt[i] - clockt[i - 1])
                      for i in range(1, len(clockt))]
        drawTimes = [(drawt[i] - clockt[i]) for
                     i in range(len(clockt))]  # == drawing only
        freeTimes = [frameTimes[i] - drawTimes[i] for
                     i in range(len(frameTimes))]  # == unused time

        # cast to float so that the resulting type == type(0.123)
        # for median
        frameTimes.sort()
        # median-most slice
        msPFmed = 1000. * float(numpy.average(
            frameTimes[((nFrames - num2avg) // 2):((nFrames + num2avg) // 2)]))
        msPFavg = 1000. * float(numpy.average(frameTimes))
        msPFstd = 1000. * float(numpy.std(frameTimes))
        msdrawAvg = 1000. * float(numpy.average(drawTimes))
        msdrawSD = 1000. * float(numpy.std(drawTimes))
        msfree = 1000. * float(numpy.average(freeTimes))

        return msPFavg, msPFstd, msPFmed  # msdrawAvg, msdrawSD, msfree

    def _startOfFlip(self):
        """Custom hardware classes may want to prevent flipping from
        occurring and can override this method as needed. Return True to
        indicate hardware flip.
        """
        return True

    def _renderFBO(self):
        """Perform a warp operation
        (in this case a copy operation without any warping)
        """
        GL.glBegin(GL.GL_QUADS)
        GL.glTexCoord2f(0.0, 0.0)
        GL.glVertex2f(-1.0, -1.0)
        GL.glTexCoord2f(0.0, 1.0)
        GL.glVertex2f(-1.0, 1.0)
        GL.glTexCoord2f(1.0, 1.0)
        GL.glVertex2f(1.0, 1.0)
        GL.glTexCoord2f(1.0, 0.0)
        GL.glVertex2f(1.0, -1.0)
        GL.glEnd()

    def _prepareFBOrender(self):
        self._progFBOtoFrame.bind()

    def _finishFBOrender(self):
        self._progFBOtoFrame.unbind()

    def _afterFBOrender(self):
        pass

    def _endOfFlip(self, clearBuffer):
        """Override end of flip with custom color channel masking if required
        """
        if clearBuffer:
            GL.glClear(GL.GL_COLOR_BUFFER_BIT)


def getMsPerFrame(myWin, nFrames=60, showVisual=False, msg='', msDelay=0.):
    """
    Deprecated: please use the getMsPerFrame method in the
    `psychopy.visual.Window` class.

    Assesses the monitor refresh rate (average, median, SD) under current
    conditions, over at least 60 frames.

    Records time for each refresh (frame) for n frames (at least 60), while
    displaying an optional visual. The visual is just eye-candy to show that
    something is happening when assessing many frames. You can also give it
    text to display instead of a visual, e.g.,
    msg='(testing refresh rate...)'; setting msg implies showVisual == False.
    To simulate refresh rate under
    cpu load, you can specify a time to wait within the loop prior to
    doing the win.flip(). If 0 < msDelay < 100, wait for that long in ms.

    Returns timing stats (in ms) of:
    - average time per frame, for all frames
    - standard deviation of all frames
    - median, as the average of 12 frame times around the median
      (~monitor refresh rate)

    :Author:
        - 2010 written by Jeremy Gray
    """
    return myWin.getMsPerFrame(nFrames=60, showVisual=showVisual, msg=msg,
                               msDelay=0.)
<|MERGE_RESOLUTION|>--- conflicted
+++ resolved
@@ -1122,16 +1122,7 @@
             openWindows.remove(self)
         except Exception:
             pass
-<<<<<<< HEAD
-        if hasattr(self, 'origGammaRamp') and self.origGammaRamp is not None:
-            setGammaRamp(
-                screenID=self.backend.screenID,
-                newRamp=self.origGammaRamp,
-                xDisplay=self.backend.xDisplay
-            )
-=======
-
->>>>>>> a834f935
+
         try:
             self.mouseVisible = True
         except Exception:
@@ -1448,15 +1439,13 @@
         self._progFBOtoFrame = _shaders.Shader(
             _shaders.vertSimple, _shaders.fragFBOtoFrame)
         self._shaders = {}
-<<<<<<< HEAD
+
+        self._shaders = {}
+        self._shaders['signedColor'] = _shaders.Shader(
+            _shaders.vertSimple, _shaders.fragSignedColor)
+        self._shaders['signedColor_adding'] = _shaders.Shader(
+            _shaders.vertSimple, _shaders.fragSignedColor_adding)
         self._shaders['signedTex'] = _shaders.Shader(
-=======
-        self._shaders['signedColor'] = _shaders.compileProgram(
-            _shaders.vertSimple, _shaders.fragSignedColor)
-        self._shaders['signedColor_adding'] = _shaders.compileProgram(
-            _shaders.vertSimple, _shaders.fragSignedColor_adding)
-        self._shaders['signedTex'] = _shaders.compileProgram(
->>>>>>> a834f935
             _shaders.vertSimple, _shaders.fragSignedColorTex)
         self._shaders['signedTexMask'] = _shaders.Shader(
             _shaders.vertSimple, _shaders.fragSignedColorTexMask)
