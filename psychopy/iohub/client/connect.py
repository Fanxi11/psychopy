# -*- coding: utf-8 -*-
# Part of the psychopy.iohub library.
# Copyright (C) 2012-2016 iSolver Software Solutions
# Distributed under the terms of the GNU General Public License (GPL).
from __future__ import division, absolute_import, print_function

import os
 
from .. import _DATA_STORE_AVAILABLE, IOHUB_DIRECTORY
from . import ioHubConnection
from ..util import yload, yLoader, readConfig


def launchHubServer(**kwargs):
    """
    Starts the ioHub Server subprocess, and return a
    :class:`psychopy.iohub.client.ioHubConnection` object that is used to
    access enabled iohub device's events, get events, and control the
    ioHub process during the experiment.

    By default (no kwargs specified), the ioHub server does not create an
    ioHub HDF5 file, events are available to the experiment program at runtime.
    The following Devices are enabled by default:

    - Keyboard: named 'keyboard', with runtime event reporting enabled.
    - Mouse: named 'mouse', with runtime event reporting enabled.
    - Monitor: named 'monitor'.
    - Experiment: named 'experiment'.

    To customize how the ioHub Server is initialized when started, use
    one or more of the following keyword arguments when calling the function:

    +---------------------+-----------------+---------------+-----------------+
    | kwarg Name          | Value Type      | Description                     |
    +=====================+=================+===============+=================+
    | experiment_code     | str, <= 24 char | If experiment_code is provided, |
    |                     |                 | an ioHub HDF5 file will be      |
    |                     |                 | created for the session.        |
    +---------------------+-----------------+---------------+-----------------+
    | session_code        | str, <= 24 char | When specified, used as the name|
    |                     |                 | of the ioHub HDF5 file created  |
    |                     |                 | for the session.                |
    +---------------------+-----------------+---------------+-----------------+
    | experiment_info     | dict            | Can be used to save the         |
    |                     |                 | following experiment metadata   |
    |                     |                 | fields:                         |
    +---------------------+-----------------+---------------+-----------------+
    |                                       | - code:         str, <= 24 char |
    |                                       | - title:        str, <= 48 char |
    |                                       | - description:  str, < 256 char |
    |                                       | - version:      str, <= 6 char  |
    +---------------------+-----------------+---------------+-----------------+
    | session_info        | dict            | Can be used to save the         |
    |                     |                 | following session metadata      |
    |                     |                 | fields:                         |
    +---------------------+-----------------+---------------+-----------------+
    |                                       | - code:         str, <= 24 char |
    |                                       | - name:         str, <= 48 char |
    |                                       | - comments:     str, < 256 char |
    |                                       | - user_variables:          dict |
    +---------------------+-----------------+---------------+-----------------+
    | datastore_name      | str             | Used to provide an ioHub HDF5   |
    |                     |                 | file name different than the    |
    |                     |                 | session_code.                   |
    +---------------------+-----------------+---------------+-----------------+
    |psychopy_monitor_name| str             | Provides the path of a          |
    |                     |                 | PsychoPy Monitor Center config  |
    |                     |                 | file. Information like display  |
    |                     |                 | size is read and used to update |
    |                     |                 | the ioHub Display Device config.|
    +---------------------+-----------------+---------------+-----------------+
    | iohub_config_name   | str             | Specifies the name of the       |
    |                     |                 | iohub_config.yaml file that     |
    |                     |                 | contains the ioHub Device       |
    |                     |                 | list to be used by the ioHub    |
    |                     |                 | Server. i.e. the 'device_list'  |
    |                     |                 | section of the yaml file.       |
    +---------------------+-----------------+---------------+-----------------+
    | iohub.device.path   | dict            | Add an ioHub Device by using the|
    |                     |                 | device class path as the key,   |
    | Multiple Device's   |                 | and the device's configuration  |
    | can be specified    |                 | in a dict value.                |
    | using separate      |                 |                                 |
    | kwarg entries.      |                 |                                 |
    +---------------------+-----------------+---------------+-----------------+

    Examples:

        A. Wait for the 'q' key to be pressed::

            from psychopy.iohub.client import launchHubServer

            # Start the ioHub process. 'io' can now be used during the
            # experiment to access iohub devices and read iohub device events.
            io=launchHubServer()

            print "Press any Key to Exit Example....."

            # Wait until a keyboard event occurs
            keys = io.devices.keyboard.waitForKeys(['q',])

            print("Key press detected: {}".format(keys))
            print("Exiting experiment....")

            # Stop the ioHub Server
            io.quit()

        B. Use a XInput compliant game pad (e.g. Xbox 360 controller)::

            from psychopy.iohub.client import launchHubServer

            # Create an iohub_config kwargs dict and indicate that ioHub
            # should connect to a XInput compliant game pad using the
            # default devices settings.
            iohub_config = dict()
            iohub_config['xinput.Gamepad'] = dict()

            # Start the ioHub Server Process and access the gamepad and
            # keyboard devices.
            io = launchHubServer(**iohub_config)
            gamepad = io.getDevice('gamepad')
            keyboard = io.devices.keyboard

            if gamepad:
                print("Press 'A' button on controller to make it rumble.")
                print("To Exit the Demo, press any Keyboard key.....")

                while not keyboard.getPresses():
                    # Get any new events from the game pad
                    for gp_evt in gamepad.getEvents():
                        # Check if the gamepad button 'A' was pressed....
                        if 'A' in gp_evt.buttons:
                            # Rumble the game pad for 1 second:
                            #   - low frequency motor @ 50%
                            #   - high frequency motor @ 25%
                            # setRumble() returns as soon as the
                            # ioHub Server has started the requested action.
                            rt, rd = gamepad.setRumble(50.0, 25.0, 1.0)
                            print("Started Rumbling....")
                            io.wait(0.01)
            else:
                print("XInput device connection failed.")
            print("Exiting demo....")
            # Stop the ioHub Server
            io.quit()

    Please see the psychopy/demos/coder/iohub/launchHub.py demo for examples
    of different ways to use the launchHubServer function.
    """
    experiment_code = kwargs.get('experiment_code', None)
    if experiment_code:
        del kwargs['experiment_code']
    experiment_info = kwargs.get('experiment_info')
    if experiment_info:
        del kwargs['experiment_info']
        for k, v in list(experiment_info.items()):
            if k in ['code', 'title', 'description', 'version']:
                experiment_info[k] = u"{}".format(v)
        if experiment_info.get('code'):
            experiment_code = experiment_info['code']
        elif experiment_code:
            experiment_info['code'] = experiment_code
    elif experiment_code:
        experiment_info = dict(code=experiment_code)

    session_code = kwargs.get('session_code', None)
    if session_code:
        del kwargs['session_code']
    session_info = kwargs.get('session_info')
    if session_info:
        del kwargs['session_info']
        for k, v in list(session_info.items()):
            if k in ['code', 'name', 'comments']:
                session_info[k] = u"{}".format(v)
            elif k == 'user_variables':
                session_info[k] = v
        if session_info.get('code'):
            session_code = session_info['code']
        elif session_code:
            session_info['code'] = session_code
    elif session_code:
        session_info = dict(code=session_code)
    else:        
        session_info = {}

    if experiment_code and not session_code:
        # this means we should auto_generate a session code
        import datetime
        dtstr = datetime.datetime.now().strftime('%d_%m_%Y_%H_%M')
        session_info['code'] = session_code = u"S_{0}".format(dtstr)

    datastore_name = None
    if _DATA_STORE_AVAILABLE is True:
        datastore_name = kwargs.get('datastore_name')
        if datastore_name:
            del kwargs['datastore_name']
        elif session_code:
            datastore_name = session_code

    monitor_name = kwargs.get('psychopy_monitor_name')
    if monitor_name:
        del kwargs['psychopy_monitor_name']

    monitor_devices_config = None
    iohub_conf_file_name = kwargs.get('iohub_config_name')
    if iohub_conf_file_name:
        # Load the specified iohub configuration file,
        # converting it to apython dict.
        with file(iohub_conf_file_name, 'r') as iohub_conf_file:
            _temp_conf_read = yload(iohub_conf_file, Loader=yLoader)
            monitor_devices_config = _temp_conf_read.get('monitor_devices')
            del kwargs['iohub_config_name']

    iohub_config = None
    device_dict = {}
    if monitor_devices_config:
        device_dict = monitor_devices_config
    #    iohub_config = dict(monitor_devices=monitor_devices_config)
    
    if isinstance(device_dict,(list,tuple)):
        tempdict_ = {}
        for ddict in device_dict:
            tempdict_[list(ddict.keys())[0]] = list(ddict.values())[0]
        device_dict = tempdict_
        
    device_dict.update(kwargs)
    device_list = []

    def isFunction(func):
        import types
        return isinstance(func, types.FunctionType)

    def func2str(func):
        return '%s.%s' % (func.__module__, func.__name__)

    def configfuncs2str(config):
        for k, v in list(config.items()):
            if isinstance(v, dict):
                configfuncs2str(v)
            if isFunction(v):
                config[k] = func2str(v)

    configfuncs2str(device_dict)
    # <<< WTF is this for .... ?????

    # Ensure a Display Device has been defined. If not, create one.
    # Insert Display device as first device in dev. list.
    if 'Display' not in device_dict:
        if monitor_name:
            display_config = {'psychopy_monitor_name': monitor_name,
                              'override_using_psycho_settings': True}
        else:
            display_config = {'override_using_psycho_settings': False}
        device_list.append(dict(Display=display_config))
    else:
        device_list.append(dict(Display=device_dict['Display']))
        del device_dict['Display']

    # Ensure a Experiment, Keyboard, and Mouse Devices have been defined.
    # If not, create them.
    check_for_devs = ['Experiment', 'Keyboard', 'Mouse']
    for adev_name in check_for_devs:
        if adev_name not in device_dict:
            device_list.append({adev_name : {}})
        else:
            device_list.append({adev_name : device_dict[adev_name]})
            del device_dict[adev_name]
    
    iohub_config = dict()
    def_ioconf = readConfig(os.path.join(IOHUB_DIRECTORY,u'default_config.yaml'))
    # Add remaining defined devices to the device list.
<<<<<<< HEAD
    for class_name, device_config in list(device_dict.items()):
=======
    for class_name, device_config in device_dict.items():
>>>>>>> b4279795
        if class_name in list(def_ioconf.keys()):
            # not a device, a top level iohub config param
            iohub_config[class_name] = device_config
        else:
            #TODO: Check that class_name is valid before adding to list
            device_list.append({class_name: device_config})
            
    # Create an ioHub configuration dictionary.
    iohub_config['monitor_devices'] = device_list

    if _DATA_STORE_AVAILABLE and experiment_code and session_code:
        # If datastore_name kwarg or experiment code has been provided,
        # then enable saving of device events to the iohub datastore hdf5 file.
        # If datastore_name kwarg was provided, it is used for the hdf5 file
        # name, otherwise the session code is used. This avoids different
        # experiments / sessions running in the same directory from using
        # the same hdf5 file name.
        if datastore_name is None:
            datastore_name = session_code
        iohub_config['data_store'] = dict(enable=True,
                                          filename=datastore_name,
                                          experiment_info=experiment_info,
                                          session_info=session_info)

    #import pprint
    #print()
    #print('ioHubConnection(iohub_config):')
    #pprint.pprint(iohub_config)
    return ioHubConnection(iohub_config)<|MERGE_RESOLUTION|>--- conflicted
+++ resolved
@@ -269,11 +269,7 @@
     iohub_config = dict()
     def_ioconf = readConfig(os.path.join(IOHUB_DIRECTORY,u'default_config.yaml'))
     # Add remaining defined devices to the device list.
-<<<<<<< HEAD
-    for class_name, device_config in list(device_dict.items()):
-=======
     for class_name, device_config in device_dict.items():
->>>>>>> b4279795
         if class_name in list(def_ioconf.keys()):
             # not a device, a top level iohub config param
             iohub_config[class_name] = device_config
